--- conflicted
+++ resolved
@@ -1,4 +1,3 @@
-<<<<<<< HEAD
 # Copyright 2022 CircuitNet. All rights reserved.
 
 import torch
@@ -169,180 +168,4 @@
             generation_init_weights(self)
         else:
             raise TypeError("'pretrained' must be a str or None. "
-                            f'But received {type(pretrained)}.')
-
-
-=======
-# Copyright 2022 CircuitNet. All rights reserved.
-
-import torch
-import torch.nn as nn
-
-from collections import OrderedDict
-
-def generation_init_weights(module):
-    def init_func(m):
-        classname = m.__class__.__name__
-        if hasattr(m, 'weight') and (classname.find('Conv') != -1
-                                    or classname.find('Linear') != -1):
-            
-            if hasattr(m, 'weight') and m.weight is not None:
-                nn.init.normal_(m.weight, 0.0, 0.02)
-            if hasattr(m, 'bias') and m.bias is not None:
-                nn.init.constant_(m.bias, 0)
-
-    module.apply(init_func)
-
-def load_state_dict(module, state_dict, strict=False, logger=None):
-    unexpected_keys = []
-    all_missing_keys = []
-    err_msg = []
-
-    metadata = getattr(state_dict, '_metadata', None)
-    state_dict = state_dict.copy()
-    if metadata is not None:
-        state_dict._metadata = metadata
-
-    def load(module, prefix=''):
-        local_metadata = {} if metadata is None else metadata.get(
-            prefix[:-1], {})
-        module._load_from_state_dict(state_dict, prefix, local_metadata, True,
-                                     all_missing_keys, unexpected_keys,
-                                     err_msg)
-        for name, child in module._modules.items():
-            if child is not None:
-                load(child, prefix + name + '.')
-
-    load(module)
-    load = None
-
-    missing_keys = [
-        key for key in all_missing_keys if 'num_batches_tracked' not in key
-    ]
-
-    if unexpected_keys:
-        err_msg.append('unexpected key in source '
-                       f'state_dict: {", ".join(unexpected_keys)}\n')
-    if missing_keys:
-        err_msg.append(
-            f'missing keys in source state_dict: {", ".join(missing_keys)}\n')
-
-    if len(err_msg) > 0:
-        err_msg.insert(
-            0, 'The model and loaded state dict do not match exactly\n')
-        err_msg = '\n'.join(err_msg)
-        if strict:
-            raise RuntimeError(err_msg)
-        elif logger is not None:
-            logger.warning(err_msg)
-        else:
-            print(err_msg)
-    return missing_keys
-
-class conv(nn.Module):
-    def __init__(self, dim_in, dim_out, kernel_size=3, stride=1, padding=1, bias=True):
-        super(conv, self).__init__()
-        self.main = nn.Sequential(
-            nn.Conv2d(dim_in, dim_out, kernel_size=kernel_size, stride=stride, padding=padding, bias=bias),
-            nn.InstanceNorm2d(dim_out, affine=True),
-            nn.LeakyReLU(0.2, inplace=True),
-            nn.Conv2d(dim_out, dim_out, kernel_size=kernel_size, stride=stride, padding=padding, bias=bias),
-            nn.InstanceNorm2d(dim_out, affine=True),
-            nn.LeakyReLU(0.2, inplace=True),
-        )
-
-    def forward(self, input):
-        return self.main(input)
-
-class upconv(nn.Module):
-    def __init__(self, dim_in, dim_out):
-        super(upconv, self).__init__()
-        self.main = nn.Sequential(
-                nn.ConvTranspose2d(dim_in, dim_out, 4, 2, 1),
-                nn.InstanceNorm2d(dim_out, affine=True),
-                nn.LeakyReLU(0.2, inplace=True),
-                )
-
-    def forward(self, input):
-        return self.main(input)
-
-class Encoder(nn.Module):
-    def __init__(self, in_dim=3, out_dim=32):
-        super(Encoder, self).__init__()
-        self.in_dim = in_dim
-        self.c1 = conv(in_dim, 32)
-        self.pool1 = nn.MaxPool2d(kernel_size=2,stride=2)
-        self.c2 = conv(32, 64)
-        self.pool2 = nn.MaxPool2d(kernel_size=2,stride=2)
-        self.c3 = nn.Sequential(
-                nn.Conv2d(64, out_dim, 3, 1, 1),
-                nn.BatchNorm2d(out_dim),
-                nn.Tanh()
-                )
-
-    def init_weights(self):
-        generation_init_weights(self)
-        
-
-    def forward(self, input):
-        h1 = self.c1(input)
-        h2 = self.pool1(h1)
-        h3 = self.c2(h2)
-        h4 = self.pool2(h3)
-        h5 = self.c3(h4)
-        return h5, h2  # shortpath from 2->7
-
-
-class Decoder(nn.Module):
-    def __init__(self, out_dim=2, in_dim=32):
-        super(Decoder, self).__init__()
-        self.conv1 = conv(in_dim, 32)
-        self.upc1 = upconv(32, 16)
-        self.conv2 = conv(16, 16)
-        self.upc2 = upconv(32+16, 4)
-        self.conv3 =  nn.Sequential(
-                nn.Conv2d(4, out_dim, 3, 1, 1),
-                nn.Sigmoid()
-                )
-
-    def init_weights(self):
-        generation_init_weights(self)
-
-    def forward(self, input):
-        feature, skip = input
-        d1 = self.conv1(feature)
-        d2 = self.upc1(d1)
-        d3 = self.conv2(d2)
-        d4 = self.upc2(torch.cat([d3, skip], dim=1))
-        output = self.conv3(d4)  # shortpath from 2->7
-        return output
-
-
-class GPDL(nn.Module):
-    def __init__(self,
-                 in_channels=3,
-                 out_channels=2,
-                 **kwargs):
-        super().__init__()
-
-        self.encoder = Encoder(in_dim=in_channels)
-        self.decoder = Decoder(out_dim=out_channels)
-
-    def forward(self, x):
-        x = self.encoder(x)
-        return self.decoder(x)
-
-    def init_weights(self, pretrained=None, pretrained_transfer=None, strict=False, **kwargs):
-        if isinstance(pretrained, str):
-            new_dict = OrderedDict()
-            weight = torch.load(pretrained, map_location='cpu')['state_dict']
-            for k in weight.keys():
-                new_dict[k] = weight[k]
-            load_state_dict(self, new_dict, strict=strict, logger=None)
-        elif pretrained is None:
-            generation_init_weights(self)
-        else:
-            raise TypeError("'pretrained' must be a str or None. "
-                            f'But received {type(pretrained)}.')
-
->>>>>>> 82e7f492
+                            f'But received {type(pretrained)}.')