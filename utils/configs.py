--- conflicted
+++ resolved
@@ -1,4 +1,3 @@
-<<<<<<< HEAD
 # Copyright 2022 CircuitNet. All rights reserved.
 
 import argparse
@@ -73,78 +72,4 @@
             self.parser.add_argument('--threashold', default=0.05)
 
         else:
-            raise ValueError
-=======
-# Copyright 2022 CircuitNet. All rights reserved.
-
-import argparse
-import os
-import sys
-
-sys.path.append(os.getcwd())
-
-
-class Paraser(object):
-    def __init__(self) -> None:
-        self.parser = argparse.ArgumentParser()
-        self.parser.add_argument('--task', default='congestion_gpdl')
-        self.parser.add_argument('--save_path', default='work_dir/congestion_gpdl/')
-        self.parser.add_argument('--pretrained', default=None)
-        self.parser.add_argument('--max_iters', default=200000)
-        self.parser.add_argument('--save_as_npy', action='store_true')
-        self.get_remainder()
-        
-    def get_remainder(self):
-        if self.parser.parse_args().task == 'congestion_gpdl':
-            self.parser.add_argument('--dataroot', default='')
-            self.parser.add_argument('--ann_file_train', default='./files/congestion/congestion_train.csv')
-            self.parser.add_argument('--ann_file_test', default='./files/congestion/congestion_val.csv')
-            self.parser.add_argument('--dataset_type', default='CongestionDataset')
-            self.parser.add_argument('--batch_size', default=16)
-            self.parser.add_argument('--aug_pipeline', default=['Flip', 'Rotation'])
-            
-            self.parser.add_argument('--model_type', default='GPDL')
-            self.parser.add_argument('--in_channels', default=3)
-            self.parser.add_argument('--out_channels', default=1)
-            self.parser.add_argument('--lr', default=2e-4)
-            self.parser.add_argument('--weight_decay', default=0)
-            self.parser.add_argument('--loss_type', default='L1Loss')
-            self.parser.add_argument('--eval-metric', default=['PSNR', 'SSIM', 'EMD', 'NRMS'])
-
-        elif self.parser.parse_args().task == 'drc_routenet':
-            self.parser.add_argument('--dataroot', default='')
-            self.parser.add_argument('--ann_file_train', default='./files/DRC/DRC_train.csv')
-            self.parser.add_argument('--ann_file_test', default='./files/DRC/DRC_val.csv')
-            self.parser.add_argument('--dataset_type', default='DRCDataset')
-            self.parser.add_argument('--batch_size', default=8)
-            self.parser.add_argument('--aug_pipeline', default=['Flip', 'Rotation'])
-
-            self.parser.add_argument('--model_type', default='RouteNet')
-            self.parser.add_argument('--in_channels', default=9)
-            self.parser.add_argument('--out_channels', default=1)
-            self.parser.add_argument('--lr', default=2e-4)
-            self.parser.add_argument('--weight_decay', default=1e-4)
-            self.parser.add_argument('--loss_type', default='MSELoss')
-            self.parser.add_argument('--eval-metric', default=['PSNR', 'SSIM'])
-            self.parser.add_argument('--threashold', default=0.1)
-
-
-        elif self.parser.parse_args().task == 'irdrop_mavi':
-            self.parser.add_argument('--dataroot', default='')
-            self.parser.add_argument('--ann_file_train', default='/files/irdrop/irdrop_train.csv')
-            self.parser.add_argument('--ann_file_test', default='./files/irdrop/irdrop_val.csv')
-            self.parser.add_argument('--dataset_type', default='IRDropDataset')
-            self.parser.add_argument('--batch_size', default=2)
-
-            self.parser.add_argument('--model_type', default='MAVI')
-            self.parser.add_argument('--in_channels', default=1)
-            self.parser.add_argument('--out_channels', default=4)
-            self.parser.add_argument('--lr', default=2e-4)
-            self.parser.add_argument('--weight_decay', default=1e-2)
-            self.parser.add_argument('--loss_type', default='L1Loss')
-            self.parser.add_argument('--eval_metric', default=['PSNR', 'SSIM'])
-            self.parser.add_argument('--threashold', default=0.05)
-
-        else:
-            raise ValueError
->>>>>>> 82e7f492
+            raise ValueError