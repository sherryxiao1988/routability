--- conflicted
+++ resolved
@@ -1,4 +1,3 @@
-<<<<<<< HEAD
 # Copyright 2022 CircuitNet. All rights reserved.
 
 from __future__ import print_function
@@ -68,75 +67,4 @@
 
 
 if __name__ == "__main__":
-    test()
-=======
-# Copyright 2022 CircuitNet. All rights reserved.
-
-from __future__ import print_function
-
-import os
-import os.path as osp
-import numpy as np
-
-from tqdm import tqdm
-
-from datasets.build_dataset import build_dataset
-from metrics import build_metric, build_roc_prc_metric
-from models.build_model import build_model
-from utils.configs import Paraser
-
-
-def test():
-    argp = Paraser()
-    arg = argp.parser.parse_args()
-    arg_dict = vars(arg)
-
-    arg_dict['ann_file'] = arg.ann_file_test if arg.pretrained else arg.ann_file_train
-    arg_dict['test_mode'] = bool(arg.pretrained)
-
-    print('===> Loading datasets')
-    # Initialize dataset
-    dataset = build_dataset(arg_dict)
-
-    print('===> Building model')
-    # Initialize model parameters
-    model = build_model(arg_dict)
-    model = model.cuda()
-
-    # Build metrics
-    metrics = {k:build_metric(k) for k in arg.eval_metric}
-    avg_metrics = {k:0 for k in arg.eval_metric}
-
-    count =0
-    with tqdm(total=len(dataset)) as bar:
-        for feature, label, label_path in dataset:
-            input, target = feature.cuda(), label.cuda()
-            prediction = model(input)
-            for metric, metric_func in metrics.items():
-                avg_metrics[metric] += metric_func(target.cpu(), prediction.squeeze(1).cpu())
-
-            if arg.save_as_npy:
-                save_path = osp.join(arg.save_path, 'test_result')
-                if not os.path.exists(save_path):
-                    os.makedirs(save_path)
-                file_name = osp.splitext(osp.basename(label_path[0]))[0]
-                save_path = osp.join(save_path, f'{file_name}.npy')
-                output_final = prediction.float().detach().cpu().numpy()
-                np.save(save_path, output_final)
-                count +=1
-
-            bar.update(1)
-    
-    for metric, avg_metric in avg_metrics.items():
-        print("===> Avg. {}: {:.4f}".format(metric, avg_metric / len(dataset))) 
-
-    # eval roc&prc
-    if arg.save_as_npy:
-        roc_metric, prc_metric = build_roc_prc_metric(**arg_dict)
-        print("\n ===> ROC AUC. {:.4f}".format(roc_metric))
-        print("===> PRC AUC. {:.4f}".format(prc_metric))
-
-
-if __name__ == "__main__":
-    test()
->>>>>>> 82e7f492
+    test()