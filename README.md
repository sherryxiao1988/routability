--- conflicted
+++ resolved
@@ -1,4 +1,3 @@
-<<<<<<< HEAD
 # CircuitNet: An Open-Source Dataset for Machine Learning Applications in Electronic Design Automation (EDA)
 
 ## Overview 
@@ -86,94 +85,4 @@
 ```
 Zhuomin Chai: zhuominchai@whu.edu.cn
 Yuxiang Zhao: yuxiangzhao@stu.pku.edu.cn
-```
-=======
-# CircuitNet: An Open-Source Dataset for Machine Learning Applications in Electronic Design Automation (EDA)
-
-## Overview 
-This repository is intended to hosts codes and demos for CircuitNet, we hope this codebase would be helpful for users to reproduce exiting methods. Pretrianed weights will be available soon.
-<p align="center">
-  <img src="assets/overall_structure.png" height=300>
-</p>
-
-```
-usage: test.py [--task TASK_NAME]  [--pretrained PRETRAINED_WEIGHTS_PATH] 
-```
-Change the configure to fit your file path and hyper-parameter in [config.py](utils/configs.py).
-
-More information about the dataset can be accessed from our [web page](https://circuitnet.github.io/).
-
-## Prerequisites
-
-All dependencies can be installed using pip:
-
-```sh
-python -m pip install -r requirements.txt
-```
-
-Our experiments run on Python 3.9 and PyTorch 1.11. Other versions should work but are not tested.
-
-## Data Preparation
-Please follow the instructions in [the quick start page](https://circuitnet.github.io/intro/quickstart.html) to setup the CircuitNet dataset for specific task(Congestion/DRC/IR Drop).
-
-## Example Usage:
-
-### Test
-
-#### Congestion
-```python
-python test.py --task congestion_gpdl --pretrained PRETRAINED_WEIGHTS_PATH
-```
-
-
-#### DRC
-```python
-python test.py --task drc_routenet --pretrained PRETRAINED_WEIGHTS_PATH --save_as_npy
-```
-
-#### IR Drop
-```python
-python test.py --task irdrop_mavi --pretrained PRETRAINED_WEIGHTS_PATH --save_as_npy
-```
-
-
-### Train
-#### Congestion
-```python
-python train.py --task congestion_gpdl --save_path work_dir/congestion_gpdl/
-```
-
-
-#### DRC
-```python
-python train.py --task drc_routenet --save_path work_dir/drc_routenet/
-```
-
-#### IR Drop
-```python
-python train.py --task irdrop_mavi --save_path work_dir/irdrop_mavi/
-```
-
-## License
-This repository is released under the BSD 3-Clause. license as found in the LICENSE file.
-
-
-## Citation
-If you think our work is useful, please feel free to cite [our paper](https://www.sciengine.com/SCIS/doi/10.1007/s11432-022-3571-8) 😆 :
-```
-@article{chai2022circuitnet,
-  title = {CircuitNet: An Open-Source Dataset for Machine Learning Applications in Electronic Design Automation (EDA)},
-  author = {Chai, Zhuomin and Zhao, Yuxiang and Lin, Yibo and Liu, Wei and Wang, Runsheng and Huang, Ru},
-  journal= {SCIENCE CHINA Information Sciences},
-  year = {2022}
-}
-```
-
-## Contact
-For any question, please feel free to contact us.
-
-```
-Zhuomin Chai: zhuominchai@whu.edu.cn
-Yuxiang Zhao: yuxiangzhao@stu.pku.edu.cn
-```
->>>>>>> 82e7f492
+```